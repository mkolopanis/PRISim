--- conflicted
+++ resolved
@@ -571,12 +571,8 @@
 
 pp       :
 
-<<<<<<< HEAD
     nproc           : 1
                                 # used with multiprocessing, set on cmd line for mpi
-=======
-    nproc           : 16
->>>>>>> caa4a538
                                 # Number of parallel processes.
                                 # 1 means serial processing.
 
