##### IMPORTANT INFORMATION #####
##### DO NOT MODIFY THIS FILE #####
##### MAKE A COPY OF THIS FILE AND CUSTOMIZE #####

########## Parameter configuration templates for pre-loading ##########

preload    :
                                # Information on pre-loadable template

    template    : null
                                # String specifying full path to
                                # YAML file containing simulation
                                # parameters to pre-load. If set,
                                # simulation parameters from that
                                # file will be loaded as default,
                                # and any parameters specified below
                                # will be used to change the default
                                # values. If set to null, no simulation
                                # parameters will be pre-loaded. All 
                                # the parameters must be specified 
                                # below and those will be used

########## Directory Structure information #########

dirstruct:
                                # Directory information

    rootdir     : '/data3/t_nithyanandan/'
                                # Base directory

    project     : 'prisim_test'
                                # Directory for the project under
                                # rootdir. Will be created if it
                                # does not exist

    simid       : null
                                # Simulation ID type. Creates a
                                # folder to store results of
                                # simulation. Accepted values
                                # are null (current GMT
                                # at the start of simulation),
                                # or any string representing custom
                                # (user defined) ID

########## Telescope information ##########

telescope:

    label_prefix    : ''

    id              : 'custom'
                                # Accepts 'mwa', 'vla', 'gmrt',
                                # 'hera', 'mwa_dipole', 'custom',
<<<<<<< HEAD
                                # 'paper_dipole', 'mwa_tools'
                                # This name sets the dish type
=======
                                # 'paper', 'mwa_tools', 'hirax'
>>>>>>> 6d245f27

    latitude        : -30.7224
                                # Latitude in degrees
                                # -26.701 for MWA,
                                # -30.7224 for HERA, PAPER
                                # 34.079 for VLA,
                                # 19.0965 for GMRT
                                # -26.82472208 for SKA low
                                # -25.887222 for HIRAX

    longitude       : +21.4278
                                # Longitude of observatory (in degrees)
                                # Default (null) implies 0.0 degrees
                                # corresponding to GMT.
                                # -107.6184 for VLA, +116.670815 for 
                                # MWA, +21.4278 for PAPER and HERA,
                                # +74.0497 for GMRT,
                                # +116.7644482 for SKA-Low
                                # +27.684722 for HIRAX

    A_eff           : 154
                                # Effective area of antenna element
                                # in m^2

    Trx             : 50.0
                                # Receiver temperature (in K)

    Tant_freqref    : 150000000.0
                                # Reference frequency (in Hz) for
                                # antenna temperature

    Tant_spindex    : -2.55
                                # Spectral index for antenna
                                # temperature

    Tant_ref        : 200.0
                                # Antenna temperature at reference
                                # frequency
                                # Tsys = Trx + Tant * (f/f0)^alpha

    Tsys            : null
                                # System temperature (in K)

########## Antenna layout #########

array   :                       # Parameters 'file' and 'layout'
                                # below are mutually exclusive

    redundant       : true
                                # Indicates if redundancy is present.
                                # If true (default), unique baselines
                                # will be evaluated and used to
                                # compute visibilities. If set to
                                # false, all baselines whether
                                # redundant or not will be used in
                                # the simulation. Set to false only
                                # if the array is definitely
                                # non-redundant in which case it
                                # may save a little time as it does
                                # not have to compute the unique
                                # baselines

    layout          : 'HERA-19'
                                # Accepted values are 'MWA-128T',
                                # 'HERA-7', 'HERA-19', 'HERA-37',
                                # 'HERA-61', 'HERA-91', 'HERA-127',
                                # 'HERA-169', 'HERA-217', 'HERA-271',
<<<<<<< HEAD
                                # 'HERA-331', 'CIRC', or null
                           
=======
                                # 'HERA-331', 'PAPER-64', 'PAPER-112',
                                # 'HIRAX-1024','CIRC', or null
>>>>>>> 6d245f27

    file            : null
                                # File containing antenna locations
                                # parsed according to info in
                                # parse_info

    filepathtype    : 'default'
                                # If set to 'default', only filename
                                # should be specified in file and it
                                # will be searched in the default 
                                # array_layouts folder
                                # prisim/data/array_layouts
                                # If set to 'custom' then the full path
                                # to the file must be specified

    parser :
                                # Will be used for parsing the file
                                # if file is specified for array
                                # layout

        comment     : null
                                # Regular expression defining a comment
                                # line in table. Default = null ('#')

        delimiter   : null
                                # Delimiter string. Accepted values
                                # are whitespace (default or null), ','
                                # and '|'

        data_start  : 3
                                # Line index for the start of data
                                # not counting comment or blank
                                # lines. A line with only whitespace
                                # is considered blank. It is required.
                                # No defaults. Indexing starts from 0

        data_end    : null
                                # Line index for the end of data not
                                # counting comment or blank lines.
                                # This value can be negative to count
                                # from the end. Default is null (all
                                # the way to end of file). Indexing
                                # starts from 0.

        header_start: 0
                                # Line index for the header line not
                                # counting comment or blank lines. A
                                # line with only whitespace is
                                # considered blank. Must be provided.
                                # No defaults

        label       : null
                                # String in the header containing
                                # antenna labels. If set to null
                                # (default), antenna labels will be
                                # automatically assigned. e.g. of
                                # some accepted values are null,
                                # 'label', 'id', 'antid', etc. This
                                # must be found in the header

        east        : 'East'
                                # String specifying East coordinates
                                # in the header and data. Must be
                                # provided. No defaults.

        north       : 'North'
                                # String specifying North coordinates
                                # in the header and data. Must be
                                # provided. No defaults.

        up          : 'Up'
                                # String specifying elevation
                                # coordinates in the header and data.
                                # Must be provided. No defaults.

    minR            : 141.0
                                # Minimum radius of circular ring.
                                # Applies only when layout = 'CIRC'

    maxR            : 141.0
                                # Maximum radius of circular ring.
                                # Applies only when layout = 'CIRC'

    rms_tgtplane    : 0.0
                                # Perturbation of antenna positions
                                # (in m) in tangent plane.
                                # Default=0.0

    rms_elevation   : 0.0
                                # Perturbation of antenna positions
                                # (in m) in perpendicular to tangent
                                # plane. Default=0.0

    seed            : 200
                                # Random number seed for antenna
                                # position perturbations.
                                # Default=null means no fixed seed

########## Baseline Selection #########

baseline :                      # Parameters specifying baseline
                                # selection criteria

    min             : null
                                # Minimum baseline in distance
                                # units (m). Default = 0 (null)

    max             : null
                                # Maximum baseline in distance
                                # units (m). Default = max (null)

    direction       : null
                                # Default = null (all directions).
                                # Other accepted values are 'E' (east)
                                # 'SE' (south-east), 'NE' (north-east),
                                # and 'N' (north), 45 deg width
                                # Multiple values from
                                # this accepted list can be specified
                                # as a list of strings.
                                # e.g., ['N', 'E'], ['NE', 'SE', 'E'],
                                # ['SE', 'E', 'NE', 'N'] which is
                                # equivalent to null, etc.

########## Antenna Element information #########                      
# activated when telescope.id='custom's 
antenna  :

    shape           : 'dish'      
                                # Shape of antenna element
                                # Accepted values are 'dish', 'dipole',
                                # and 'delta' or null (defaults to
                                # 'delta')

    size            : 14.0
                                # Size of antenna element (in m)
                                # diameter for dish, linear size for
                                # dipole
                    
    orientation     : [90.0, 270.0]
                                # Orientation of antenna element
                                # Applicable in case of dipoles
                                # Coordinate system as specified in
                                # key 'ocoords'. Must contain two
                                # elements for Alt and Az if 'ocoords'
                                # is set to 'altaz' or l and m if
                                # 'ocoords' is set to 'dircos'
                                # [Alt, Az] in degrees (altaz) or
                                # [l,m] (dircos)
                    
    ocoords         : 'altaz'
                                # Coordinate system describing the
                                # orientation of antenna element.
                                # Accepted values are 'altaz', 'dircos'
                    
    phased_array    : false
                                # If true, the antenna is a phased
                                # array of antenna elements and
                                # phased array parameters specified
                                # below are used.
                                # Default = false
                    
    ground_plane    : null
                                # Ground plane height (in m). Default
                                # (null) means no ground plane

########## Phased array parameters #########
# used when antenna.phased_array is set to true 
phasedarray:

    file            : 'MWA_tile_dipole_locations.txt'
                                # File containing phased array elements
                                # locations

    filepathtype    : 'default'
                                # If set to 'default', only filename
                                # should be specified in file and it
                                # will be searched in the default 
                                # phasedarray_layouts folder
                                # prisim/data/phasedarray_layouts
                                # If set to 'custom' then the full path
                                # to the file must be specified

    delayerr        : 0.0
                                # Delay error rms (in ns). null means
                                # delayerr is not applicable

    gainerr         : 0.0
                                # fGain error rms in dB. null means
                                # gainerr is not applicable

    nrand           : 1
                                # Number of random realizations to
                                # average. null means gainerr and 
                                # delayerr are not applicable

########## Beam specifications #########

beam    :

    use_external    : false
                                # If true, use an externally specified
                                # antenna beam. If false, determine
                                # analytically from antenna aperture
                                # specifications

    file            : 'HERA_HFSS_X4Y2H_4900.hmap'

                                # FITS file containing the external
                                # antenna beam. Used only if
                                # use_external is set to true.
                                # Specify only filename if filepathtype
                                # is set to 'default', otherwise 
                                # specify full path to the file. A 
                                # format specification for the file 
                                # contents is under development

    filepathtype    : 'default'
                                # If set to 'default', only filename
                                # should be specified in file and it
                                # will be searched in the default beams
                                # folder prisim/data/beams/
                                # If set to 'custom' then the full path
                                # to the file must be specified

    filefmt         : 'FITS'
                                # File format for external beam file.
                                # Accepted values are 'HDF5' and 'FITS'

    identifier      : 'HERA-CST'
                                # string to identify source of beam
                                # Any string. e.g. RB=Rich Bradley,
                                # AN=Abraham Neben
                                # DD=Dave DeBoer, or 'HERA-CST'

    pol             : 'X'
                                # Beam polarization. Accepted values
                                # are 'X' and 'Y'

    chromatic       : true
                                # if false, the beam is the same at
                                # all frequencies and the beam at
                                # reference frequency will be used for
                                # all frequencies. if true, beam
                                # scales with frequency

    select_freq     : 150000000.0
                                # Frequency (Hz) to use for beam in 
                                # case of achromatic usage of the beam
                                # If set to null (default), it defaults
                                # to using value defined in freq

    spec_interp     : 'cubic'
                                # method to interpolate external beam
                                # along spectral (frequency) direction.
                                # allowed values are 'fft' (default),
                                # 'linear', 'bilinear' or 'cubic'.
                                # Applies only if chromatic is set to
                                # True

########## Bandpass setup ##########

bandpass :

    freq            : 150000000.0
                                # Center frequency (in Hz)
                                # 167.05 MHz for Adam Lidz's cube

    freq_resolution : 390625.0
                                # Frequency resolution (in Hz)
                                # 80 kHz for Adam Lidz's cube

    nchan           : 256
                                # Number of channels
                                # 704 for Adam Lidz's cube

    pfb_method      : null 
                                # PFB method to be used. Default (null)
                                # means no use of PFB. Other accepted
                                # values are 'theoretical' and
                                # 'empirical'

    pfb_filepath    : 'default'
                                # Can be set to 'default' or 'custom'.
                                # If set to 'relative' the pfb_file is
                                # located in the PRIRim package
                                # data/bandpass directory. If set to
                                # 'custom' then the full path is
                                # specified in pfb_file

    pfb_file        :           # File containing PFB coefficients.
                                # Applicable only is pfb_method is
                                # set to non-null value. If 
                                # pfb_filepath is set to 'default' 
                                # specify only the filename and it 
                                # will be located in the default 
                                # folder under the PRISim package, 
                                # namely, data/bandpass but if 
                                # pfb_filepath is set to 'custom'
                                # then the full path must be specified

                      'MWA_pfb_512x8.fits'
                                # Just filename assuming default 
                                # relative path or full path to
                                # filename like '/path/to/PFBfile'

########## Observation setup ##########

obsparm  :

    obs_date        : '2015/11/23'
                                # Observation start date yyyy/mm/dd

    obs_mode        : 'drift'  
                                # Observing mode. Accepted values are
<<<<<<< HEAD
                                # 'drift', 'track', 'dns', 'lstbin', and 
                                # 'custom' or null (default)
                                # dns=drift n' shift  
                                # requires pointing file (see below)
=======
                                # 'drift', 'track', 'dns', 'lstbin', 
                                # and 'custom' or null (default)
>>>>>>> 6d245f27

    t_obs           : null      
                                # Duration of observation (in seconds)
                                # Only two of t_obs, n_acc, t_acc
                                # must be set

    n_acc           : 2
                                # Number of accumulations. Only two of
                                # t_obs, n_acc, and t_acc must be set

    t_acc           : 1080.0
                                # Accumulation time (in seconds) for
                                # each snapshot. Only two of t_obs,
                                # n_acc, and t_acc must be set

    timeformat      : 'JD'
                                # Output format for timestamp. Can
                                # be 'DT' (default) for DateTime format
                                # yyyy-mm-dd hh:mm:ss.s or 'JD' for
                                # julian date format
                                
######### Instrument gains #########

gains   :
                                # Instrumental gains to be applied to
                                # the simulated visibilities

    file            : null 
                                # HDF5 File containing complex 
                                # instrument gains to be applied or
                                # stored in the simulation. It should
                                # contain two groups, one for antenna
                                # gains and the other for baseline-
                                # based gains. If set to null, unity
                                # gains assumed

    filepathtype    : 'default'
                                # If set to 'default', only filename
                                # should be specified in file and it
                                # will be searched in the default 
                                # instrument_gains folder
                                # prisim/data/gains
                                # If set to 'custom' then the full path
                                # to the file must be specified
                                
######### Pointing information #########

pointing :                      # If pointing file is specified to be
                                # non-null, other parameters like
                                # drift_init and track_init are ignored

    file            : null
                                # Full path to file containing pointing
                                # information. Only one of 'file' or
                                # 'initial' must be specified.
                                # for MWA format, see example in
                                # 'examples/scheduler/MWA_Aug23_obs_scheduler.txt'
                                # Formats for other telescopes under
                                # development

    drift_init :
                                # Applies in case of initializing 
                                # pointing information for drift scan
                                # mode

        alt         : null
                                # Altitude of telescope pointing
                                # (degrees)

        az          : null
                                # Azimuth of telescope pointing
                                # (degrees)

        ha          : 0.0
                                # Hour angle of telescope pointing
                                # (degrees). Only one of the Alt-Az or
                                # HA-Dec pairs must be specified and 
                                # the other pair must be set to null

        dec         : -30.7224
                                # Declination of telescope pointing
                                # (degrees). Only one of the Alt-Az or
                                # HA-Dec pairs must be specified and 
                                # the other pair must be set to null

        lst         : 0.0
                                # LST at start of observation (hours).
                                # The epoch is assumed to be the date 
                                # of observation

    track_init :

        ra          : 0.0
                                # RA of sky position to track (degrees)

        dec         : -30.7224
                                # Declination of sky position to track
                                # (degrees)

        ha          : 0.0
                                # Hour angle (degrees) at start of
                                # observation. 

        epoch       : '2000'
                                # Epoch in which the RA of the sky
                                # position to track is specified

######### Phase center information #########
#NOT USED.  Phase center is always = pointing center.
phasing :                       # Phase center parameters

    center          : [90.0, 270.0]
                                # Phase center in coordinate system
                                # in coords below. Must be 3-elements
                                # if coordinate system is set to
                                # 'dircos'. Otherwise two elements
                                # as [ra, dec], [ha, dec], [alt, az]

    coords          : 'altaz'
                                # Coordinate system for specifying
                                # phase center. Accepted values are
                                # 'altaz', 'hadec', 'radec', and
                                # 'dircos'

######### Snapshot selection ##########
# use this to cut down your run for diagnostic purposes.
snapshot :                      # Parameters below are mutually
                                # exclusive. Only one of them can be
                                # set to True or non-null values

    avg_drifts      : false
                                # Consider durations equal to the
                                # drift duration before pointing
                                # changes

    beam_switch     : false
                                # Consider snapshots only at beam
                                # switches if set to true (applicable 
                                # only if obs_mode is set to 'dns').
                                # Default = false

    pick            : null
                                # Consider only these snapshots. Can
                                # be a list or null (default)

    range           : null
                                # Consider snapshots between these
                                # indices. Must be a two element list
                                # or null (default)

    all             : true
                                # Consider all snapshots if set to
                                # true. Default = false

######### Sky model ##########

fgparm   :

    model           : 'csm'
                                # Foreground model. Accepted values
                                # are 'csm' (NVSS+SUMSS point sources), 
                                # 'dsm' (diffuse emission), 'asm' (both
                                # point sources and diffuse emission),
                                # 'sumss' (SUMSS catalog), nvss (NVSS
                                # catalog), 'mss' (Molonglo Sky 
                                # Survey), 'gleam' (GLEAM catalog), 
                                # 'custom' (user-defined catalog), 
                                # 'usm' (uniform sky model), 'mwacs' 
                                # (MWACS catalog), 'HI_monopole' (global 
                                # EoR), HI_cube (HI cube from external 
                                # simulations), and 'HI_fluctuations' 
                                # (HI fluctuations with the global mean
                                # signal removed)

    fsky            : null
                                # fraction of sky covered by the sky
                                # model. This is only to determine
                                # memory requirements and allocation.
                                # If this is unknown, set it to null
                                # and it will be conservatively assumed
                                # that all of the sky model will be
                                # utilized in every simulation. If it
                                # is known to be an all-sky model, set
                                # it to 1.0. Values between 0.0 and 1.0
                                # are accepted. At each instant of the
                                # simulation, only roughly half of the
                                # can be involved at most

    epoch           : '2000'
                                # Epoch of the coordinates of the
                                # foreground model or EoR signal

    nside           : 256
                                # Healpix nside parameter for 
                                # foreground model input map. Accepted 
                                # values are valid nside values

    flux_unit       : 'K'
                                # Units of flux or flux density.
                                # Accepted values are 'K' for
                                # temperature in K or 'Jy' for flux
                                # density in Jy

    spindex         : -0.83
                                # Default spectral index to use if
                                # none is found in catalog

    spindex_rms     : 0.0
                                # rms in distribution of spectral
                                # indices

    spindex_seed    : null
                                # Random seed for generation of random
                                # spectral indices

    lidz            : true
                                # Use simulations of Adam Lidz. Only
                                # one of lidz or 21cmfast can be set
                                # to true

    21cmfast        : false
                                # Use 21CMFAST simulations of Andrei
                                # Mesinger. Only one of lidz or
                                # 21cmfast can be set to true

    global_EoR_parms: [0.027, 150e6, 1.0] 
                                # Parameters defining the global EoR
                                # signal. 3-element list with elements
                                # in the following order: T_spin
                                # amplitude (in K), frequency at
                                # x_i=0.5, and characteristic redshift
                                # width for tanh() function
                               
######### Foreground Catalogs #########

catalog  :

    filepathtype    : 'default'
                                # Type of file path. Can be set to
                                # 'default' or 'custom'. If set to
                                # 'default', only catalog filename
                                # must be specified and the catalog
                                # file will be searched in the default
                                # package data folder
                                # prisim/data/catalogs. If set to
                                # 'custom', the full path to the
                                # catalog file must be specified

    DSM_file_prefix : 'gsmdata'
                      # '/path/to/gsmdata'
                                # Diffuse Sky Model map file name
                                # prefix

    SUMSS_file      : 'sumsscat.Mar-11-2008.txt'
                      # '/path/to/SUMSScatalogFile.txt'
                                # SUMSS catalog file

    NVSS_file       : 'NVSS_catalog.fits'
                      # '/path/to/NVSScatalogFile.fits'
                                # NVSS catalog file

    MWACS_file      : 'mwacs_b1_131016.csv'
                      # '/path/to/MWACScatalogFile.csv'
                                # MWACS catalog file

    GLEAM_file      : 'GLEAMIDR3.fits'
                      # '/path/to/GLEAMcatalogFile.fits'
                                # GLEAM catalog file

    custom_file         : 'custom_catalog.txt'
                      # '/path/to/custom_catalog.txt'
                                # User defined catalog. See
                                # prisim/data/catalogs/custom_catalog.txt
                                # for file format

########## Processing setup ##########

processing:

    gradient_mode   : null
                                # If set to null (default), simulate
                                # visibilities as usual. Otherwise,
                                # estimate visibility gradients as a
                                # function of variations of quantities
                                # as specified in the string as well
                                # the usual visibilities.
                                # Currently accepted value is
                                # 'baseline'. Plan to also add options
                                # for 'skypos' and 'frequency'

    memuse          : null
                                # Total memory (GB) not to be exceeded
                                # by all processes put together. If
                                # to null (default) or if it exceeds
                                # 90% of the available memory at the
                                # start of the simulation, it will be
                                # dynamically set to 90% of
                                # available memory in the system

    n_bins_blo      : 4
                                # Number of bins in baseline
                                # orientation

    n_sky_sectors   : 1
                                # produces this many seperate outputs 
                                # one for each sky slice
                                # Number of sky sectors

    bpass_shape     : 'bhw'
                                # Bandpass shape for tapering window
                                # before delay transform. Accepted 
                                # values are 'rect' (rectangular), 
                                # 'bnw' (Blackman-Nuttall window), and 
                                # 'bhw' (Blackman-Harris window)

    ant_bpass_file  : null
                                # '/data3/t_nithyanandan/project_HERA/newGainfiltered.npz'
                                # '/data3/t_nithyanandan/project_HERA/specGainfiltered.npz'
                                # '/data3/t_nithyanandan/project_HERA/steepGainfiltered.npz'                                
                                # Antenna bandpass file (.npz) which 
                                # will be stored in multiplication to 
                                # that specified in bpass_shape
                                
    f_pad           : 1.0
                                # See bpass_shape...
                                # frequency padding fraction for
                                # delay transform

    coarse_channel_width : 16
                                # Coarse channel width in number of
                                # fine channels. Used only if PFB (MWA-like passband)
                                # settings are to be used. 
                                # 32 for 40kHz
                                # 16 for 80kHz
                                # etc

    bp_correct      : true
                                # Correct bandpass shape if set to
                                # true. Do not correct if set to
                                # false 
                                # in other words, false applies the pb
                                #   true gives you a flat pb

    noise_bp_correct : false
                                # Bandpass correction for Tsys if
                                # set to true, no correction if set
                                # to false
                                # EXPERIMENTAL/MWA

    n_pad           : 0         # useful during dspec computation
                                # Bandpass window padding length.
                                # Will be applied only if f_pad is
                                # not set
                        

    max_abs_delay   : 1.0
                                # useful during dspec plotting
                                # Maximum delay (in micro-seconds)
                                # above which will be considered
                                # thermal noise window. Keep this
                                # value below 0.5/freq_resolution

    delay_transform : false
                                # if true, compute delay transform

    memsave         : false
                                # Parameter to save memory. If set
                                # to true use single precision, if
                                # false, use double precision

    cleanup         : true
                                # if set to true, clean up
                                # intermediate files. If False, no
                                # clean up occurs

########## Parallel processing setup #########

pp       :

    key             : 'freq'
                                # Split the data by 'bl' (baselines),
                                # 'src' (sources) or 'freq' 
                                # (frequency), for parallel processing

    eqvol           : true
                                # if set to true, load is split equally
                                # between the parallel processes. If
                                # set to false, load may be split
                                # unevenly across processes as and when
                                # a process becomes free

    method          : 'pool'
                                # method used in parallel processing.
                                # Accepted values are 'pool' and
                                # 'queue'

########## Frequency flagging ##########

flags    :

    flag_chan       : -1
                                # list of specific frequency channels
                                # to be flagged. -1 means no specific
                                # channels to be flagged

    bp_flag_repeat  : false
                                # If set to true, repeat flag_chan
                                # for every coarse channel periodically

    n_edge_flag     : [0, 0]
                                # Flag edge channels in the band. Two
                                # element list. First and second
                                # elements are number of channels
                                # leading and trailing the coarse
                                # channel edges respectively

    flag_repeat_edge_channels: false
                                # If set to true, repeat the flagged
                                # edge channels periodically for every
                                # coarse channels. Do not repeat if
                                # set to false

########## Save format ##########

save_formats :

    fmt             : 'HDF5'
                                # File format for the final saved data
                                # Accepted values are 'HDF5' (default) 
                                # and 'FITS'

    npz             : true
                                # If true, save to numpy NPZ format

    uvfits          : true
                                # If true, save to UVFITS format

    uvfits_method   : null
                                # specifies method to save to UVFITS
                                # format. Accepted value are 'uvdata'
                                # (uses uvdata module in pyuvdata
                                # package), 'uvfits' (uses in-house
                                # uvfits writer) or null (default)
                                # which tries the 'uvdata' method
                                # first and if it fails, tries the
                                # 'uvfits' method

    phase_center    : [0.0, -30.7224]
                                # Phase center [ra, dec] (in degrees)
                                # to phase the visibilities to before
                                # writing in UVFITS format. This will
                                # apply only to UVFITS file and not
                                # to other formats saved. Hence,
                                # operates independently of phase
                                # center set earlier under phase
                                # center information and only affects
                                # the UVFITS output

########## Create plots ##########

plots    : false
                                # If true, create relevant plots

########## Diagnosis parameters ###########

diagnosis   :

    refresh_interval: null
                                # Refresh interval (in seconds)
                                # to monitor CPU and memory usage.
                                # If set to null (default), this
                                # will be set to 2 seconds

    wait_after_run  : true
                                # If true, keep python shell open
                                # after completing the run using
                                # set_trace() of python debugger.
                                # If false, close python shell
                                # and return to command prompt
                                # after successful completion<|MERGE_RESOLUTION|>--- conflicted
+++ resolved
@@ -51,12 +51,7 @@
     id              : 'custom'
                                 # Accepts 'mwa', 'vla', 'gmrt',
                                 # 'hera', 'mwa_dipole', 'custom',
-<<<<<<< HEAD
-                                # 'paper_dipole', 'mwa_tools'
-                                # This name sets the dish type
-=======
                                 # 'paper', 'mwa_tools', 'hirax'
->>>>>>> 6d245f27
 
     latitude        : -30.7224
                                 # Latitude in degrees
@@ -77,6 +72,9 @@
                                 # +116.7644482 for SKA-Low
                                 # +27.684722 for HIRAX
 
+    altitude        : 0
+                                #Specify altitude in m
+                                #if unsure leave as 0
     A_eff           : 154
                                 # Effective area of antenna element
                                 # in m^2
@@ -124,13 +122,8 @@
                                 # 'HERA-7', 'HERA-19', 'HERA-37',
                                 # 'HERA-61', 'HERA-91', 'HERA-127',
                                 # 'HERA-169', 'HERA-217', 'HERA-271',
-<<<<<<< HEAD
-                                # 'HERA-331', 'CIRC', or null
-                           
-=======
                                 # 'HERA-331', 'PAPER-64', 'PAPER-112',
                                 # 'HIRAX-1024','CIRC', or null
->>>>>>> 6d245f27
 
     file            : null
                                 # File containing antenna locations
@@ -445,15 +438,8 @@
 
     obs_mode        : 'drift'  
                                 # Observing mode. Accepted values are
-<<<<<<< HEAD
-                                # 'drift', 'track', 'dns', 'lstbin', and 
-                                # 'custom' or null (default)
-                                # dns=drift n' shift  
-                                # requires pointing file (see below)
-=======
                                 # 'drift', 'track', 'dns', 'lstbin', 
                                 # and 'custom' or null (default)
->>>>>>> 6d245f27
 
     t_obs           : null      
                                 # Duration of observation (in seconds)
