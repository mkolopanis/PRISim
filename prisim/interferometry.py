--- conflicted
+++ resolved
@@ -4153,10 +4153,10 @@
                                     self.vis_noise_lag = subgrp['noise'].value
 
                         if key == 'gradients':
-<<<<<<< HEAD
-                            for gradkey in grp:
-                                self.gradient_mode = gradkey
-                                self.gradient[gradkey] = grp[gradkey].value
+                            if key in fileobj:
+                                for gradkey in grp:
+                                    self.gradient_mode = gradkey
+                                    self.gradient[gradkey] = grp[gradkey].value
 
                         # if key == 'gaintable':
                         #     self.gaintable = {}
@@ -4170,15 +4170,9 @@
                         #         self.gaintable = None
 
                         if key == 'gaininfo':
-                            self.gaininfo = GainInfo(init_file=grp['gainsfile'])
-
-=======
                             if key in fileobj:
-                                for gradkey in grp:
-                                    self.gradient_mode = gradkey
-                                    self.gradient[gradkey] = grp[gradkey].value
-                                
->>>>>>> 4434d670
+                                self.gaininfo = GainInfo(init_file=grp['gainsfile'].value)
+
             except IOError: # Check if a FITS file is available
                 try:
                     hdulist = fits.open(init_file+'.fits')
@@ -6627,9 +6621,9 @@
                 #                 if self.gaintable[gainkey][subkey] is not None:
                 #                     gains_subgrp[subkey] = self.gaintable[gainkey][subkey]
                 if self.gaininfo is not None:
-                    gains_group = fileobj.create('gaininfo')
+                    gains_group = fileobj.create_group('gaininfo')
                     gains_group['gainsfile'] = outfile+'.gains.hdf5'
-                    self.gaininfo.write_gaintable(gains_group['gainsfile'])
+                    self.gaininfo.write_gaintable(gains_group['gainsfile'].value)
                                     
         if verbose:
             print '\tInterferometer array information written successfully to file on disk:\n\t\t{0}\n'.format(filename)
